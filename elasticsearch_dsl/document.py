--- conflicted
+++ resolved
@@ -406,12 +406,7 @@
             if '_' + k in meta:
                 setattr(self.meta, k, meta['_' + k])
 
-<<<<<<< HEAD
         return meta['result']
-=======
-        # return True/False if the document has been created/updated
-        return meta['result'] == 'created'
 
 # limited backwards compatibility, to be removed in 7.0.0
 DocType = Document
->>>>>>> d46330a5
