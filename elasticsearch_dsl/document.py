import collections
from fnmatch import fnmatch

from elasticsearch.exceptions import NotFoundError, RequestError
from six import iteritems, add_metaclass

from .field import Field
from .mapping import Mapping
from .utils import ObjectBase, merge, DOC_META_FIELDS, META_FIELDS
from .search import Search
from .connections import connections
from .exceptions import ValidationException, IllegalOperation
from .index import Index, DEFAULT_INDEX


class MetaField(object):
    def __init__(self, *args, **kwargs):
        self.args, self.kwargs = args, kwargs


class DocumentMeta(type):
    def __new__(cls, name, bases, attrs):
        # DocumentMeta filters attrs in place
        attrs['_doc_type'] = DocumentOptions(name, bases, attrs)
        return super(DocumentMeta, cls).__new__(cls, name, bases, attrs)

class IndexMeta(DocumentMeta):
    def __new__(cls, name, bases, attrs):
        index_opts = attrs.pop('Index', None)
        new_cls = super(IndexMeta, cls).__new__(cls, name, bases, attrs)
        new_cls._index = cls.construct_index(index_opts, bases)
        new_cls._index.document(new_cls)
        return new_cls

    @classmethod
    def construct_index(cls, opts, bases):
        if opts is None:
            for b in bases:
                if getattr(b, '_index', DEFAULT_INDEX) is not DEFAULT_INDEX:
                    return b._index
            return DEFAULT_INDEX

        i = Index(
            getattr(opts, 'name', '*'),
            doc_type=getattr(opts, 'doc_type', 'doc'),
            using=getattr(opts, 'using', 'default')
        )
        i.settings(**getattr(opts, 'settings', {}))
        i.aliases(**getattr(opts, 'aliases', {}))
        for a in getattr(opts, 'analyzers', ()):
            i.analyzer(a)
        return i


class DocumentOptions(object):
    def __init__(self, name, bases, attrs):
        meta = attrs.pop('Meta', None)

        # get doc_type name, if not defined use 'doc'
        doc_type = getattr(meta, 'doc_type', 'doc')

        # create the mapping instance
        self.mapping = getattr(meta, 'mapping', Mapping(doc_type))

        # register all declared fields into the mapping
        for name, value in list(iteritems(attrs)):
            if isinstance(value, Field):
                self.mapping.field(name, value)
                del attrs[name]

        # add all the mappings for meta fields
        for name in dir(meta):
            if isinstance(getattr(meta, name, None), MetaField):
                params = getattr(meta, name)
                self.mapping.meta(name, *params.args, **params.kwargs)

        # document inheritance - include the fields from parents' mappings
        for b in bases:
            if hasattr(b, '_doc_type') and hasattr(b._doc_type, 'mapping'):
                self.mapping.update(b._doc_type.mapping, update_only=True)

    @property
    def name(self):
        return self.mapping.properties.name


@add_metaclass(DocumentMeta)
class InnerDoc(ObjectBase):
    """
    Common class for inner documents like Object or Nested
    """
    @classmethod
    def from_es(cls, data, data_only=False):
        if data_only:
            data = {'_source': data}
        return super(InnerDoc, cls).from_es(data)

@add_metaclass(IndexMeta)
class Document(ObjectBase):
    """
    Model-like class for persisting documents in elasticsearch.
    """
    @classmethod
    def _matches(cls, hit):
        return fnmatch(hit.get('_index', ''), cls._index._name) \
            and cls._doc_type.name == hit.get('_type')

    @classmethod
    def _get_using(cls, using=None):
        return using or cls._index._using

    @classmethod
    def _get_connection(cls, using=None):
        return connections.get_connection(cls._get_using(using))

    @classmethod
    def _default_index(cls, index=None):
        return index or cls._index._name

    @classmethod
    def init(cls, index=None, using=None):
        """
        Create the index and populate the mappings in elasticsearch.
        """
        i = cls._index
        if index:
            i = i.clone(name=index)
        i.save(using=using)

    def _get_index(self, index=None, required=True):
        if index is None:
            index = getattr(self.meta, 'index', None)
        if index is None:
            index = getattr(self._index, '_name', None)
        if index is None and required:
            raise ValidationException('No index')
        if index and '*' in index:
            raise ValidationException('You cannot write to a wildcard index.')
        return index

    def __repr__(self):
        return '%s(%s)' % (
            self.__class__.__name__,
            ', '.join('%s=%r' % (key, getattr(self.meta, key)) for key in
                      ('index', 'doc_type', 'id') if key in self.meta)
        )

    @classmethod
    def search(cls, using=None, index=None):
        """
        Create an :class:`~elasticsearch_dsl.Search` instance that will search
        over this ``Document``.
        """
        return Search(
            using=cls._get_using(using),
            index=cls._default_index(index),
            doc_type=[cls]
        )

    @classmethod
    def get(cls, id, using=None, index=None, **kwargs):
        """
        Retrieve a single document from elasticsearch using it's ``id``.

        :arg id: ``id`` of the document to be retireved
        :arg index: elasticsearch index to use, if the ``Document`` is
            associated with an index this can be omitted.
        :arg using: connection alias to use, defaults to ``'default'``

        Any additional keyword arguments will be passed to
        ``Elasticsearch.get`` unchanged.
        """
        es = cls._get_connection(using)
        doc = es.get(
            index=cls._default_index(index),
            doc_type=cls._doc_type.name,
            id=id,
            **kwargs
        )
        if not doc.get('found', False):
            return None
        return cls.from_es(doc)

    @classmethod
    def mget(cls, docs, using=None, index=None, raise_on_error=True,
             missing='none', **kwargs):
        """
        Retrieve multiple document by their ``id``\s. Returns a list of instances
        in the same order as requested.

        :arg docs: list of ``id``\s of the documents to be retireved or a list
            of document specifications as per
            https://www.elastic.co/guide/en/elasticsearch/reference/current/docs-multi-get.html
        :arg index: elasticsearch index to use, if the ``Document`` is
            associated with an index this can be omitted.
        :arg using: connection alias to use, defaults to ``'default'``
        :arg missing: what to do when one of the documents requested is not
            found. Valid options are ``'none'`` (use ``None``), ``'raise'`` (raise
            ``NotFoundError``) or ``'skip'`` (ignore the missing document).

        Any additional keyword arguments will be passed to
        ``Elasticsearch.mget`` unchanged.
        """
        if missing not in ('raise', 'skip', 'none'):
            raise ValueError("'missing' must be 'raise', 'skip', or 'none'.")
        es = cls._get_connection(using)
        body = {
            'docs': [
                doc if isinstance(doc, collections.Mapping) else {'_id': doc}
                for doc in docs
            ]
        }
        results = es.mget(
            body,
            index=cls._default_index(index),
            doc_type=cls._doc_type.name,
            **kwargs
        )

        objs, error_docs, missing_docs = [], [], []
        for doc in results['docs']:
            if doc.get('found'):
                if error_docs or missing_docs:
                    # We're going to raise an exception anyway, so avoid an
                    # expensive call to cls.from_es().
                    continue

                objs.append(cls.from_es(doc))

            elif doc.get('error'):
                if raise_on_error:
                    error_docs.append(doc)
                if missing == 'none':
                    objs.append(None)

            # The doc didn't cause an error, but the doc also wasn't found.
            elif missing == 'raise':
                missing_docs.append(doc)
            elif missing == 'none':
                objs.append(None)

        if error_docs:
            error_ids = [doc['_id'] for doc in error_docs]
            message = 'Required routing not provided for documents %s.'
            message %= ', '.join(error_ids)
            raise RequestError(400, message, error_docs)
        if missing_docs:
            missing_ids = [doc['_id'] for doc in missing_docs]
            message = 'Documents %s not found.' % ', '.join(missing_ids)
            raise NotFoundError(404, message, {'docs': missing_docs})
        return objs

    def delete(self, using=None, index=None, **kwargs):
        """
        Delete the instance in elasticsearch.

        :arg index: elasticsearch index to use, if the ``Document`` is
            associated with an index this can be omitted.
        :arg using: connection alias to use, defaults to ``'default'``

        Any additional keyword arguments will be passed to
        ``Elasticsearch.delete`` unchanged.
        """
        es = self._get_connection(using)
        # extract routing etc from meta
        doc_meta = dict(
            (k, self.meta[k])
            for k in DOC_META_FIELDS
            if k in self.meta
        )
        doc_meta.update(kwargs)
        es.delete(
            index=self._get_index(index),
            doc_type=self._doc_type.name,
            **doc_meta
        )

    def to_dict(self, include_meta=False, skip_empty=True):
        """
        Serialize the instance into a dictionary so that it can be saved in elasticsearch.

        :arg include_meta: if set to ``True`` will include all the metadata
            (``_index``, ``_type``, ``_id`` etc). Otherwise just the document's
            data is serialized. This is useful when passing multiple instances into
            ``elasticsearch.helpers.bulk``.
        :arg skip_empty: if set to ``False`` will cause empty values (``None``,
            ``[]``, ``{}``) to be left on the document. Those values will be
            stripped out otherwise as they make no difference in elasticsearch.
        """
        d = super(Document, self).to_dict(skip_empty=skip_empty)
        if not include_meta:
            return d

        meta = dict(
            ('_' + k, self.meta[k])
            for k in DOC_META_FIELDS
            if k in self.meta
        )

        # in case of to_dict include the index unlike save/update/delete
        index = self._get_index(required=False)
        if index is not None:
            meta['_index'] = index

        meta['_type'] = self._doc_type.name
        meta['_source'] = d
        return meta

    def update(self, using=None, index=None,  detect_noop=True,
               doc_as_upsert=False, refresh=False, retry_on_conflict=None,
               **fields):
        """
        Partial update of the document, specify fields you wish to update and
        both the instance and the document in elasticsearch will be updated::

            doc = MyDocument(title='Document Title!')
            doc.save()
            doc.update(title='New Document Title!')

        :arg index: elasticsearch index to use, if the ``Document`` is
            associated with an index this can be omitted.
        :arg using: connection alias to use, defaults to ``'default'``
<<<<<<< HEAD

        Any additional keyword arguments will be passed to
        ``Elasticsearch.update`` unchanged.

        :return operation result noop/updated
=======
        :arg detect_noop: Set to ``False`` to disable noop detection.
        :arg refresh: Control when the changes made by this request are visible
            to search. Set to ``True`` for immediate effect.
        :arg retry_on_conflict: In between the get and indexing phases of the
            update, it is possible that another process might have already
            updated the same document. By default, the update will fail with a
            version conflict exception. The retry_on_conflict parameter
            controls how many times to retry the update before finally throwing
            an exception.
        :arg doc_as_upsert:  Instead of sending a partial doc plus an upsert
            doc, setting doc_as_upsert to true will use the contents of doc as
            the upsert value
>>>>>>> 5a5e65d4
        """
        if not fields:
            raise IllegalOperation('You cannot call update() without updating individual fields. '
                                   'If you wish to update the entire object use save().')

        es = self._get_connection(using)

        # update given fields locally
        merge(self, fields)

        # prepare data for ES
        values = self.to_dict()

        # if fields were given: partial update
        doc = dict(
            (k, values.get(k))
            for k in fields.keys()
        )

        # extract routing etc from meta
        doc_meta = dict(
            (k, self.meta[k])
            for k in DOC_META_FIELDS
            if k in self.meta
        )
        body = {
            'doc': doc,
            'doc_as_upsert': doc_as_upsert,
            'detect_noop': detect_noop,
        }

        if retry_on_conflict is not None:
            doc_meta['retry_on_conflict'] = retry_on_conflict

        meta = es.update(
            index=self._get_index(index),
            doc_type=self._doc_type.name,
            body=body,
            refresh=refresh,
            **doc_meta
        )
        # update meta information from ES
        for k in META_FIELDS:
            if '_' + k in meta:
                setattr(self.meta, k, meta['_' + k])

        return meta['result']

    def save(self, using=None, index=None, validate=True, **kwargs):
        """
        Save the document into elasticsearch. If the document doesn't exist it
        is created, it is overwritten otherwise. Returns ``True`` if this
        operations resulted in new document being created.

        :arg index: elasticsearch index to use, if the ``Document`` is
            associated with an index this can be omitted.
        :arg using: connection alias to use, defaults to ``'default'``
        :arg validate: set to ``False`` to skip validating the document

        Any additional keyword arguments will be passed to
        ``Elasticsearch.index`` unchanged.

        :return operation result created/updated
        """
        if validate:
            self.full_clean()

        es = self._get_connection(using)
        # extract routing etc from meta
        doc_meta = dict(
            (k, self.meta[k])
            for k in DOC_META_FIELDS
            if k in self.meta
        )
        doc_meta.update(kwargs)
        meta = es.index(
            index=self._get_index(index),
            doc_type=self._doc_type.name,
            body=self.to_dict(),
            **doc_meta
        )
        # update meta information from ES
        for k in META_FIELDS:
            if '_' + k in meta:
                setattr(self.meta, k, meta['_' + k])

        return meta['result']

# limited backwards compatibility, to be removed in 7.0.0
DocType = Document
<|MERGE_RESOLUTION|>--- conflicted
+++ resolved
@@ -320,13 +320,6 @@
         :arg index: elasticsearch index to use, if the ``Document`` is
             associated with an index this can be omitted.
         :arg using: connection alias to use, defaults to ``'default'``
-<<<<<<< HEAD
-
-        Any additional keyword arguments will be passed to
-        ``Elasticsearch.update`` unchanged.
-
-        :return operation result noop/updated
-=======
         :arg detect_noop: Set to ``False`` to disable noop detection.
         :arg refresh: Control when the changes made by this request are visible
             to search. Set to ``True`` for immediate effect.
@@ -339,7 +332,8 @@
         :arg doc_as_upsert:  Instead of sending a partial doc plus an upsert
             doc, setting doc_as_upsert to true will use the contents of doc as
             the upsert value
->>>>>>> 5a5e65d4
+            
+        :return operation result noop/updated
         """
         if not fields:
             raise IllegalOperation('You cannot call update() without updating individual fields. '
@@ -402,7 +396,7 @@
         Any additional keyword arguments will be passed to
         ``Elasticsearch.index`` unchanged.
 
-        :return operation result created/updated
+        operation result created/updated
         """
         if validate:
             self.full_clean()
