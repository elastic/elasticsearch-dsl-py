--- conflicted
+++ resolved
@@ -84,11 +84,7 @@
 from .utils import AttrDict, AttrList, DslBase
 from .wrappers import Range
 
-<<<<<<< HEAD
-VERSION = (8, 9, 0)
-=======
 VERSION = (8, 11, 0)
->>>>>>> ecf2e156
 __version__ = VERSION
 __versionstr__ = ".".join(map(str, VERSION))
 __all__ = [
