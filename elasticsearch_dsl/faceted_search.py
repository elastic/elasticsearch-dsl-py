from six import iteritems, itervalues
from functools import partial

from .search import Search
from .filter import F
from .utils import AttrDict
from .result import Response

<<<<<<< HEAD
=======
DATE_INTERVALS = {
    'month': lambda d: (d+timedelta(days=32)).replace(day=1),
    'week': lambda d: d+timedelta(days=7),
    'day': lambda d: d+timedelta(days=1),
    'hour': lambda d: d+timedelta(hours=1),

}

AGG_TO_FILTER = {
    Terms: lambda a, v: F('term', **{a.field: v}),
    DateHistogram: lambda a, v: F('range', **{a.field: {'gte': v, 'lt': DATE_INTERVALS[a.interval](v)}}),
    Histogram: lambda a, v:  F('range', **{a.field: {'gte': v, 'lt': v+a.interval}}),
}

def _date_histogram_to_data(bucket, filter):
    d = datetime.utcfromtimestamp(int(bucket['key']) / 1000)
    return (d, bucket['doc_count'], d in filter)

BUCKET_TO_DATA = {
    Terms: lambda bucket, filter: (bucket['key'], bucket['doc_count'], bucket['key'] in filter),
    DateHistogram: _date_histogram_to_data,
}

def agg_to_filter(agg, value):
    return AGG_TO_FILTER[agg.__class__](agg, value)

>>>>>>> c751ab10

class FacetedResponse(Response):
    def __init__(self, search, *args, **kwargs):
        super(FacetedResponse, self).__init__(*args, **kwargs)
        super(AttrDict, self).__setattr__('_search', search)

    @property
    def query_string(self):
        return self._search._query

    @property
    def facets(self):
        if not hasattr(self, '_facets'):
            super(AttrDict, self).__setattr__('_facets', AttrDict({}))
            for name, agg in iteritems(self._search.facets):
                buckets = self._facets[name] = []
                data = self.aggregations['_filter_' + name][name]['buckets']
<<<<<<< HEAD
                filter = self._search._raw_filters.get(name, {})
=======
                filter = self._search._raw_filters.get(name, ())
>>>>>>> c751ab10
                for b in data:
                    buckets.append(agg.to_data(b, filter))
        return self._facets


class FacetedSearch(object):
    index = '_all'
    doc_types = ['_all']
    fields = ('*', )
    facets = {}

    def __init__(self, query=None, filters={}):
        self._query = query
        self._raw_filters = {}
        self._filters = {}
        for name, value in iteritems(filters):
            self.add_filter(name, value)

    def add_filter(self, name, value):
        if not isinstance(value, (tuple, list)):
            if value in (None, ''):
                return
            value = (value, )

        if not value:
            return

        agg = self.facets[name]
<<<<<<< HEAD
        if isinstance(value, list):
            self._filters[name] = F('bool', should=[agg.to_filter(v) for v in value])
        else:
            self._filters[name] = agg.to_filter(value)
=======
        f = agg_to_filter(agg, value[0])
        for v in value[1:]:
            f |= agg_to_filter(agg, v)
        self._filters[name] = f
        self._raw_filters[name] = value
>>>>>>> c751ab10

    def search(self):
        return Search(doc_type=self.doc_types, index=self.index)

    def query(self, search, query):
        """
        Add query part to ``search``.

        Override this if you wish to customize the query used.
        """
        if query:
            return search.query('multi_match', fields=self.fields, query=query)
        return search

    def aggregate(self, search):
        """
        Add aggregations representing the facets selected, including potential
        filters.
        """
        for f, agg in iteritems(self.facets):
            agg_filter = F('match_all')
            for field, filter in iteritems(self._filters):
                if f == field:
                    continue
                agg_filter &= filter
            search.aggs.bucket(
                '_filter_' + f,
                'filter',
                filter=agg_filter
            ).bucket(f, agg)

    def filter(self, search):
        """
        Add a ``post_filter`` to the search request narrowing the results based
        on the facet filters.
        """
        post_filter = F('match_all')
        for f in itervalues(self._filters):
            post_filter &= f
        return search.post_filter(post_filter)

    def highlight(self, search):
        """
        Add highlighting for all the fields
        """
        return search.highlight(*self.fields)

    def build_search(self):
        """
        Construct the ``Search`` object.
        """
        s = self.search()
        s = self.query(s, self._query)
        s = self.filter(s)
        s = self.highlight(s)
        self.aggregate(s)
        return s

    def execute(self):
        if not hasattr(self, '_response'):
            s = self.build_search()
            self._response = s.execute(response_class=partial(FacetedResponse, self))

        return self._response<|MERGE_RESOLUTION|>--- conflicted
+++ resolved
@@ -6,35 +6,6 @@
 from .utils import AttrDict
 from .result import Response
 
-<<<<<<< HEAD
-=======
-DATE_INTERVALS = {
-    'month': lambda d: (d+timedelta(days=32)).replace(day=1),
-    'week': lambda d: d+timedelta(days=7),
-    'day': lambda d: d+timedelta(days=1),
-    'hour': lambda d: d+timedelta(hours=1),
-
-}
-
-AGG_TO_FILTER = {
-    Terms: lambda a, v: F('term', **{a.field: v}),
-    DateHistogram: lambda a, v: F('range', **{a.field: {'gte': v, 'lt': DATE_INTERVALS[a.interval](v)}}),
-    Histogram: lambda a, v:  F('range', **{a.field: {'gte': v, 'lt': v+a.interval}}),
-}
-
-def _date_histogram_to_data(bucket, filter):
-    d = datetime.utcfromtimestamp(int(bucket['key']) / 1000)
-    return (d, bucket['doc_count'], d in filter)
-
-BUCKET_TO_DATA = {
-    Terms: lambda bucket, filter: (bucket['key'], bucket['doc_count'], bucket['key'] in filter),
-    DateHistogram: _date_histogram_to_data,
-}
-
-def agg_to_filter(agg, value):
-    return AGG_TO_FILTER[agg.__class__](agg, value)
-
->>>>>>> c751ab10
 
 class FacetedResponse(Response):
     def __init__(self, search, *args, **kwargs):
@@ -52,11 +23,7 @@
             for name, agg in iteritems(self._search.facets):
                 buckets = self._facets[name] = []
                 data = self.aggregations['_filter_' + name][name]['buckets']
-<<<<<<< HEAD
-                filter = self._search._raw_filters.get(name, {})
-=======
                 filter = self._search._raw_filters.get(name, ())
->>>>>>> c751ab10
                 for b in data:
                     buckets.append(agg.to_data(b, filter))
         return self._facets
@@ -85,18 +52,12 @@
             return
 
         agg = self.facets[name]
-<<<<<<< HEAD
-        if isinstance(value, list):
-            self._filters[name] = F('bool', should=[agg.to_filter(v) for v in value])
-        else:
-            self._filters[name] = agg.to_filter(value)
-=======
-        f = agg_to_filter(agg, value[0])
+
+        f = agg.to_filter(value[0])
         for v in value[1:]:
-            f |= agg_to_filter(agg, v)
+            f |= agg.to_filter(v)
         self._filters[name] = f
         self._raw_filters[name] = value
->>>>>>> c751ab10
 
     def search(self):
         return Search(doc_type=self.doc_types, index=self.index)
