from datetime import timedelta, datetime
from six import iteritems, itervalues
from functools import partial

from .search import Search
from .filter import F
from .aggs import Terms, DateHistogram, Histogram, Range
from .utils import AttrDict
from .result import Response

DATE_INTERVALS = {
    'month': lambda d: (d+timedelta(days=32)).replace(day=1),
    'week': lambda d: d+timedelta(days=7),
    'day': lambda d: d+timedelta(days=1),
    'hour': lambda d: d+timedelta(hours=1),

}

AGG_TO_FILTER = {
    Terms: lambda a, v: F('term', **{a.field: v}),
    DateHistogram: lambda a, v: F(
        'range', **{a.field: {'gte': v, 'lt': DATE_INTERVALS[a.interval](v)}}),
    Histogram: lambda a, v:  F(
        'range', **{a.field: {'gte': v, 'lt': v+a.interval}}),
    Range: lambda a, v: F('range', **{a.field: v})
}

BUCKET_TO_DATA = {
<<<<<<< HEAD
    Terms: lambda bucket, filter: (
        bucket['key'], bucket['doc_count'], bucket['key'] == filter),
    DateHistogram: lambda bucket, filter: (
        datetime.utcfromtimestamp(int(bucket['key']) / 1000),
        bucket['doc_count'],
        bucket['key'] == filter),
    Range: lambda bucket_key, bucket, filter: (
        bucket_key, bucket['doc_count'], bucket_key == filter)
=======
    Terms: lambda bucket, filter: (bucket['key'], bucket['doc_count'], bucket['key'] in filter),
    DateHistogram: lambda bucket, filter: (datetime.utcfromtimestamp(int(bucket['key']) / 1000), bucket['doc_count'], bucket['key'] in filter)
>>>>>>> 423c4f20
}


def agg_to_filter(agg, value):
    return AGG_TO_FILTER[agg.__class__](agg, value)


class FacetedResponse(Response):
    def __init__(self, search, *args, **kwargs):
        super(FacetedResponse, self).__init__(*args, **kwargs)
        super(AttrDict, self).__setattr__('_search', search)

    @property
    def query_string(self):
        return self._search._query

    @property
    def facets(self):
        if not hasattr(self, '_facets'):
            super(AttrDict, self).__setattr__('_facets', AttrDict({}))
            for name, agg in iteritems(self._search.facets):
                buckets = self._facets[name] = []
                data = self.aggregations['_filter_' + name][name]['buckets']
<<<<<<< HEAD
                filter = self._search._raw_filters.get(name, {})
=======
                filter = self._search._raw_filters.get(name, ())
>>>>>>> 423c4f20
                for b in data:
                    agg_class = agg.__class__
                    if agg_class == Range:
                        if getattr(agg, 'keyed', False):
                            bucket_key = b
                            bucket = data[b]
                            range_filter = filter
                        else:
                            bucket_key = b['key']
                            bucket = b
                            range_filter = '%s-%s' % (
                                filter.get('from', '*'), filter.get('to', '*'))
                        buckets.append(
                            BUCKET_TO_DATA[agg_class](
                                bucket_key, bucket, range_filter))
                    else:
                        buckets.append(BUCKET_TO_DATA[agg.__class__](b, filter))
        return self._facets


class FacetedSearch(object):
    index = '_all'
    doc_types = ['_all']
    fields = ('*', )
    facets = {}

    def __init__(self, query=None, filters={}):
        self._query = query
        self._raw_filters = {}
        self._filters = {}
        for name, value in iteritems(filters):
            self.add_filter(name, value)

    def add_filter(self, name, value):
        agg = self.facets[name]
        if isinstance(value, list):
<<<<<<< HEAD
            self._filters[name] = F(
                'bool', should=[agg_to_filter(agg, v) for v in value])
=======
            self._filters[name] = F('bool', should=[agg_to_filter(agg, v) for v in value])
            self._raw_filters[name] = value
>>>>>>> 423c4f20
        else:
            self._filters[name] = agg_to_filter(agg, value)
            self._raw_filters[name] = (value, )

    def search(self):
        return Search(doc_type=self.doc_types, index=self.index)

<<<<<<< HEAD
    def query(self, search):
        if self._query:
            return search.query('multi_match', fields=self.fields,
                                query=self._query)
=======
    def query(self, search, query):
        """
        Add query part to ``search``.

        Override this if you wish to customize the query used.
        """
        if query:
            return search.query('multi_match', fields=self.fields, query=query)
>>>>>>> 423c4f20
        return search

    def aggregate(self, search):
        """
        Add aggregations representing the facets selected, including potential
        filters.
        """
        for f, agg in iteritems(self.facets):
            agg_filter = F('match_all')
            for field, filter in iteritems(self._filters):
                if f == field:
                    continue
                agg_filter &= filter
            search.aggs.bucket(
                '_filter_' + f,
                'filter',
                filter=agg_filter
            ).bucket(f, agg)

    def filter(self, search):
        """
        Add a ``post_filter`` to the search request narrowing the results based
        on the facet filters.
        """
        post_filter = F('match_all')
        for f in itervalues(self._filters):
            post_filter &= f
        return search.post_filter(post_filter)

    def highlight(self, search):
        """
        Add highlighting for all the fields
        """
        return search.highlight(*self.fields)

    def build_search(self):
        """
        Construct the ``Search`` object.
        """
        s = self.search()
        s = self.query(s, self._query)
        s = self.filter(s)
        s = self.highlight(s)
        self.aggregate(s)
        return s

    def execute(self):
        if not hasattr(self, '_response'):
            s = self.build_search()
            self._response = s.execute(
                response_class=partial(FacetedResponse, self))

        return self._response<|MERGE_RESOLUTION|>--- conflicted
+++ resolved
@@ -26,19 +26,10 @@
 }
 
 BUCKET_TO_DATA = {
-<<<<<<< HEAD
-    Terms: lambda bucket, filter: (
-        bucket['key'], bucket['doc_count'], bucket['key'] == filter),
-    DateHistogram: lambda bucket, filter: (
-        datetime.utcfromtimestamp(int(bucket['key']) / 1000),
-        bucket['doc_count'],
-        bucket['key'] == filter),
+    Terms: lambda bucket, filter: (bucket['key'], bucket['doc_count'], bucket['key'] in filter),
+    DateHistogram: lambda bucket, filter: (datetime.utcfromtimestamp(int(bucket['key']) / 1000), bucket['doc_count'], bucket['key'] in filter)
     Range: lambda bucket_key, bucket, filter: (
         bucket_key, bucket['doc_count'], bucket_key == filter)
-=======
-    Terms: lambda bucket, filter: (bucket['key'], bucket['doc_count'], bucket['key'] in filter),
-    DateHistogram: lambda bucket, filter: (datetime.utcfromtimestamp(int(bucket['key']) / 1000), bucket['doc_count'], bucket['key'] in filter)
->>>>>>> 423c4f20
 }
 
 
@@ -62,11 +53,7 @@
             for name, agg in iteritems(self._search.facets):
                 buckets = self._facets[name] = []
                 data = self.aggregations['_filter_' + name][name]['buckets']
-<<<<<<< HEAD
                 filter = self._search._raw_filters.get(name, {})
-=======
-                filter = self._search._raw_filters.get(name, ())
->>>>>>> 423c4f20
                 for b in data:
                     agg_class = agg.__class__
                     if agg_class == Range:
@@ -103,13 +90,8 @@
     def add_filter(self, name, value):
         agg = self.facets[name]
         if isinstance(value, list):
-<<<<<<< HEAD
-            self._filters[name] = F(
-                'bool', should=[agg_to_filter(agg, v) for v in value])
-=======
             self._filters[name] = F('bool', should=[agg_to_filter(agg, v) for v in value])
             self._raw_filters[name] = value
->>>>>>> 423c4f20
         else:
             self._filters[name] = agg_to_filter(agg, value)
             self._raw_filters[name] = (value, )
@@ -117,12 +99,6 @@
     def search(self):
         return Search(doc_type=self.doc_types, index=self.index)
 
-<<<<<<< HEAD
-    def query(self, search):
-        if self._query:
-            return search.query('multi_match', fields=self.fields,
-                                query=self._query)
-=======
     def query(self, search, query):
         """
         Add query part to ``search``.
@@ -131,7 +107,6 @@
         """
         if query:
             return search.query('multi_match', fields=self.fields, query=query)
->>>>>>> 423c4f20
         return search
 
     def aggregate(self, search):
