--- conflicted
+++ resolved
@@ -18,13 +18,10 @@
 
     assert isinstance(f, filter.Not)
     assert f.filter == filter.F('term', field='value')
-<<<<<<< HEAD
     assert f == filter.Not(filter.F('term', field='value'))
-=======
 
 def test_and_filter_must_convert_nested_filters():
     f = filter.F('and', [filter.F('term', field='value')])
 
     assert isinstance(f, filter.And)
-    assert {'and': {'filters': [{'term': {'field': 'value'}}]}} == f.to_dict()
->>>>>>> 5155ae3c
+    assert {'and': {'filters': [{'term': {'field': 'value'}}]}} == f.to_dict()