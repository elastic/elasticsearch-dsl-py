--- conflicted
+++ resolved
@@ -169,8 +169,4 @@
 
 def test_import__all__():
     for name in aggs.__all__:
-<<<<<<< HEAD
-        exec('from elasticsearch_dsl.aggs import {0}'.format(name))
-=======
-        exec "from elasticsearch_dsl.aggs import {}".format(name)
->>>>>>> fdb6a66e
+        exec('from elasticsearch_dsl.aggs import {0}'.format(name))